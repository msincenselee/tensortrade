# Copyright 2019 The TensorTrade Authors.
#
# Licensed under the Apache License, Version 2.0 (the "License");
# you may not use this file except in compliance with the License.
# You may obtain a copy of the License at
#
#     http://www.apache.org/licenses/LICENSE-2.0
#
# Unless required by applicable law or agreed to in writing, software
# distributed under the License is distributed on an "AS IS" BASIS,
# WITHOUT WARRANTIES OR CONDITIONS OF ANY KIND, either express or implied.
# See the License for the specific language governing permissions and
# limitations under the License.

import gym
import logging
import pandas as pd
import numpy as np
import tensortrade.exchanges as exchanges
import tensortrade.actions as actions
import tensortrade.rewards as rewards
import tensortrade.features as features

from gym import spaces
from typing import Union, Tuple, List
from tensorforce.environments import Environment

from tensortrade.actions import ActionStrategy, TradeActionUnion
from tensortrade.rewards import RewardStrategy
from tensortrade.exchanges import InstrumentExchange
from tensortrade.features import FeaturePipeline
from tensortrade.trades import Trade

TensorForceStateType = Union[bool, int, float]
TensorForceStateShape = Union[int, List[int], Tuple[int, ...]]
TensorForceMinMaxValue = Union[int, float]


class TradingEnvironment(Environment, gym.Env):
    """A trading environment made for use with Gym-compatible reinforcement learning algorithms."""

    def __init__(self,
                 exchange: Union[InstrumentExchange, str],
                 action_strategy: Union[ActionStrategy, str],
                 reward_strategy: Union[RewardStrategy, str],
                 feature_pipeline: Union[FeaturePipeline, str] = None,
                 **kwargs):
        """
        Arguments:
            exchange: The `InstrumentExchange` that will be used to feed data from and execute trades within.
            action_strategy:  The strategy for transforming an action into a `Trade` at each timestep.
            reward_strategy: The strategy for determining the reward at each timestep.
            feature_pipeline (optional): The pipeline of features to pass the observations through.
            kwargs (optional): Additional arguments for tuning the environment, logging, etc.
        """

        super().__init__()
<<<<<<< HEAD
        self._exchange = exchanges.get(exchange) if isinstance(exchange, str) else exchange
        self._action_strategy = actions.get(action_strategy) if isinstance(action_strategy, str) else action_strategy
        self._reward_strategy = rewards.get(reward_strategy) if isinstance(reward_strategy, str) else reward_strategy
        self._feature_pipeline = features.get(feature_pipeline) if isinstance(feature_pipeline, str) else feature_pipeline
=======

        self._exchange = exchange
        self._action_strategy = action_strategy
        self._reward_strategy = reward_strategy

        if feature_pipeline is not None:
            self._exchange.feature_pipeline = feature_pipeline

        self._exchange.reset()
>>>>>>> 16d11136

        self._action_strategy.exchange = self._exchange
        self._reward_strategy.exchange = self._exchange

        self.observation_space = self._exchange.observation_space
        self.action_space = self._action_strategy.action_space

        self.logger = logging.getLogger(kwargs.get('logger_name', __name__))
        self.logger.setLevel(kwargs.get('log_level', logging.DEBUG))

        logging.getLogger('tensorflow').disabled = kwargs.get('disable_tensorflow_logger', True)

    @property
    def exchange(self) -> InstrumentExchange:
        """The `InstrumentExchange` that will be used to feed data from and execute trades within."""
        return self._exchange

    @exchange.setter
    def exchange(self, exchange: InstrumentExchange):
        self._exchange = exchange

    @property
    def action_strategy(self) -> ActionStrategy:
        """The strategy for transforming an action into a `Trade` at each timestep."""
        return self._action_strategy

    @action_strategy.setter
    def action_strategy(self, action_strategy: ActionStrategy):
        self._action_strategy = action_strategy

    @property
    def reward_strategy(self) -> RewardStrategy:
        """The strategy for determining the reward at each timestep."""
        return self._reward_strategy

    @reward_strategy.setter
    def reward_strategy(self, reward_strategy: RewardStrategy):
        self._reward_strategy = reward_strategy

    @property
    def feature_pipeline(self) -> FeaturePipeline:
        """The feature pipeline to pass the observations through."""
        return self._exchange.feature_pipeline

    @feature_pipeline.setter
    def feature_pipeline(self, feature_pipeline: FeaturePipeline):
        self._exchange.feature_pipeline = feature_pipeline

    @property
    def states(self) -> Tuple[TensorForceStateType, TensorForceStateShape]:
        """The state space specification, required for `tensorforce` agents.

        The tuple contains the following attributes:
            - type: Either 'bool', 'int', or 'float'.
            - shape: The shape of the space. An `int` or `list`/`tuple` of `int`s.
        """
        from tensorforce.contrib.openai_gym import OpenAIGym
        return OpenAIGym.state_from_space(self.observation_space)

    @property
    def actions(self) -> Tuple[TensorForceStateType, TensorForceStateShape, int, TensorForceMinMaxValue, TensorForceMinMaxValue]:
        """The action space specification, required for `tensorforce` agents.

        The tuple contains the following attributes:
            - type: Either 'bool', 'int', or 'float'.
            - shape: The shape of the space. An `int` or `list`/`tuple` of `int`s.
            - num_actions (required if type == 'int'): The number of discrete actions.
            - min_value (optional if type == 'float'): An `int` or `float`. Defaults to `None`.
            - max_value (optional if type == 'float'): An `int` or `float`. Defaults to `None`.
        """
        from tensorforce.contrib.openai_gym import OpenAIGym
        return OpenAIGym.action_from_space(self.action_space)

    def _take_action(self, action: TradeActionUnion) -> Trade:
        """Determines a specific trade to be taken and executes it within the exchange.

        Arguments:
            action: The trade action provided by the agent for this timestep.

        Returns:
            A tuple containing the (fill_amount, fill_price) of the executed trade.
        """
        executed_trade = self._action_strategy.get_trade(action=action)

        filled_trade = self._exchange.execute_trade(executed_trade)

        return executed_trade, filled_trade

    def _next_observation(self, trade: Trade) -> np.ndarray:
        """Returns the next observation from the exchange.

        Returns:
            The observation provided by the environment's exchange, often OHLCV or tick trade history data points.
        """
        self._current_step += 1

        observation = self._exchange.next_observation()

        return observation

    def _get_reward(self, trade: Trade) -> float:
        """Returns the reward for the current timestep.

        Returns:
            A float corresponding to the benefit earned by the action taken this step.
        """
        reward: float = self._reward_strategy.get_reward(
            current_step=self._current_step, trade=trade)

        if not np.isfinite(reward):
            raise ValueError('Reward returned by the reward strategy must by a finite float.')

        return reward

    def _done(self) -> bool:
        """Returns whether or not the environment is done and should be restarted.

        Returns:
            A boolean signaling whether the environment is done and should be restarted.
        """
        lost_90_percent_net_worth = self._exchange.profit_loss_percent < 0.1

        return lost_90_percent_net_worth or not self._exchange.has_next_observation

    def _info(self, executed_trade: Trade, filled_trade: Trade) -> dict:
        """Returns any auxiliary, diagnostic, or debugging information for the current timestep.

        Returns:
            info: A dictionary containing the exchange used, the current timestep, and the filled trade, if any.
        """
        return {'current_step': self._current_step,
                'exchange': self._exchange,
                'executed_trade': executed_trade,
                'filled_trade': filled_trade}

    def step(self, action) -> Tuple[pd.DataFrame, float, bool, dict]:
        """Run one timestep within the environment based on the specified action.

        Arguments:
            action: The trade action provided by the agent for this timestep.

        Returns:
            observation (pandas.DataFrame): Provided by the environment's exchange, often OHLCV or tick trade history data points.
            reward (float): An amount corresponding to the benefit earned by the action taken this timestep.
            done (bool): If `True`, the environment is complete and should be restarted.
            info (dict): Any auxiliary, diagnostic, or debugging information to output.
        """
        executed_trade, filled_trade = self._take_action(action)

        observation = self._next_observation(filled_trade)
        reward = self._get_reward(filled_trade)
        done = self._done()
        info = self._info(executed_trade, filled_trade)

        return observation, reward, done, info

    def execute(self, action) -> Tuple[pd.DataFrame, float, bool, dict]:
        """Run one timestep within the environment based on the specified action, required for `tensorforce` agents.

        Arguments:
            action: The trade action provided by the agent for this timestep.

        Returns:
            observation (np.ndarray): Provided by the environment's exchange, often OHLCV or tick trade history data points.
            terminal (bool): If `True`, the environment is complete and should be restarted.
            reward (float): An amount corresponding to the benefit earned by the action taken this timestep.
        """
        observation, done, reward, _ = self.step(action)
        return observation, reward, done

    def reset(self) -> pd.DataFrame:
        """Resets the state of the environment and returns an initial observation.

        Returns:
            observation: the initial observation.
        """
        self._action_strategy.reset()
        self._reward_strategy.reset()
        self._exchange.reset()

        self._current_step = 0

        return self._next_observation(Trade('N/A', 'hold', 0, 0))

    def render(self, mode='none'):
        """Renders the environment."""
        pass<|MERGE_RESOLUTION|>--- conflicted
+++ resolved
@@ -53,24 +53,16 @@
             feature_pipeline (optional): The pipeline of features to pass the observations through.
             kwargs (optional): Additional arguments for tuning the environment, logging, etc.
         """
-
         super().__init__()
-<<<<<<< HEAD
         self._exchange = exchanges.get(exchange) if isinstance(exchange, str) else exchange
         self._action_strategy = actions.get(action_strategy) if isinstance(action_strategy, str) else action_strategy
         self._reward_strategy = rewards.get(reward_strategy) if isinstance(reward_strategy, str) else reward_strategy
         self._feature_pipeline = features.get(feature_pipeline) if isinstance(feature_pipeline, str) else feature_pipeline
-=======
-
-        self._exchange = exchange
-        self._action_strategy = action_strategy
-        self._reward_strategy = reward_strategy
 
         if feature_pipeline is not None:
             self._exchange.feature_pipeline = feature_pipeline
 
         self._exchange.reset()
->>>>>>> 16d11136
 
         self._action_strategy.exchange = self._exchange
         self._reward_strategy.exchange = self._exchange
