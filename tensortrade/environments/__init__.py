--- conflicted
+++ resolved
@@ -1,23 +1,13 @@
 from .trading_environment import TradingEnvironment
 
-<<<<<<< HEAD
-# 环境字典
-=======
 from . import render
 
->>>>>>> 579d0cf8
 _registry = {
     # 基本配置
     'basic': {
-<<<<<<< HEAD
-        'exchange': 'simulated',        # 交易账号，模拟
-        'action_strategy': 'discrete',  # 交易策略： 离散
-        'reward_strategy': 'simple'     # 奖励策略： 简单
-=======
-        'exchange': 'simulated',
-        'action_scheme': 'discrete',
-        'reward_scheme': 'simple'
->>>>>>> 579d0cf8
+        'exchange': 'simulated',     # 交易账号，模拟
+        'action_scheme': 'discrete', # 动作方案： 离散
+        'reward_scheme': 'simple'    # 奖励方案： 简单
     }
 }
 
