--- conflicted
+++ resolved
@@ -23,10 +23,7 @@
 
 
 class StandardNormalizer(FeatureTransformer):
-    """
-    A transformer for normalizing values within a feature pipeline by removing the mean and scaling to unit variance.
-    标准化常态转化器
-    """
+    """A transformer for normalizing values within a feature pipeline by removing the mean and scaling to unit variance."""
 
     def __init__(self, columns: Union[List[str], str, None] = None, feature_min=0, feature_max=1, inplace=True):
         """
@@ -36,67 +33,23 @@
             feature_max (optional): The maximum value in the range to scale to.
             inplace (optional): If `False`, a new column will be added to the output for each input column.
         """
-<<<<<<< HEAD
+        super().__init__(columns=columns, inplace=inplace)
         # 特征最小值
-=======
-        super().__init__(columns=columns, inplace=inplace)
-
->>>>>>> 579d0cf8
         self._feature_min = feature_min
         # 特征最大值
         self._feature_max = feature_max
-<<<<<<< HEAD
-        # 更换数据
-        self._inplace = inplace
-        # 转换的字段
-        self.columns = columns
-=======
->>>>>>> 579d0cf8
-
         # 历史数据
         self._history = {}
 
     def reset(self):
         self._history = {}
 
-<<<<<<< HEAD
-    def transform_space(self, input_space: Space, column_names: List[str]) -> Space:
+    def transform(self, X: pd.DataFrame) -> pd.DataFrame:
         """
-        转换空间
-        :param input_space:
-        :param column_names:
+        特征转换
+        :param X:
         :return:
         """
-        # 如果已存在输入空间，直接返回
-        if self._inplace:
-            return input_space
-        # 复制
-        output_space = copy(input_space)
-        # 获取 x，y 维度大小
-        shape_x, *shape_y = input_space.shape
-        # 当前字段列表
-        columns = self.columns or range(len(shape_x))
-        # 输出空间的share，扩展了字段数量
-        output_space.shape = (shape_x + len(columns), *shape_y)
-
-        for _ in columns:
-            # 填充缺省最小值
-            output_space.low = np.append(output_space.low, self._feature_min)
-            # 填充缺省最高值
-            output_space.high = np.append(output_space.high, self._feature_max)
-
-        return output_space
-
-    def transform(self, X: pd.DataFrame, input_space: Space) -> pd.DataFrame:
-        """
-
-        :param X:
-        :param input_space:
-        :return:
-        """
-=======
-    def transform(self, X: pd.DataFrame) -> pd.DataFrame:
->>>>>>> 579d0cf8
         if self.columns is None:
             self.columns = list(X.select_dtypes('number').columns)
 
