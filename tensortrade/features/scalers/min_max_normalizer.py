# Copyright 2019 The TensorTrade Authors.
#
# Licensed under the Apache License, Version 2.0 (the "License");
# you may not use this file except in compliance with the License.
# You may obtain a copy of the License at
#
#     http://www.apache.org/licenses/LICENSE-2.0
#
# Unless required by applicable law or agreed to in writing, software
# distributed under the License is distributed on an "AS IS" BASIS,
# WITHOUT WARRANTIES OR CONDITIONS OF ANY KIND, either express or implied.
# See the License for the specific language governing permissions and
# limitations under the License

import pandas as pd
import numpy as np

from gym import Space
from copy import copy
from typing import Union, List, Tuple, Dict

from tensortrade.features.feature_transformer import FeatureTransformer


class MinMaxNormalizer(FeatureTransformer):
    """
    A transformer for normalizing values within a feature pipeline by the column-wise extrema.
    按照最小/最大值进行数据常态化的特征转换器
    根据指定的columns列表，给出的最大最小值范围。
    """

    def __init__(self,
                 columns: Union[List[str], str, None] = None,
                 input_min: float = -1E-8,
                 input_max: float = 1E8,
                 feature_min: float = 0,
                 feature_max: float = 1,
                 inplace: bool = True):
        """
        Arguments:
            columns (optional): A list of column names to normalize.
            input_min (optional): The minimum `float` in the range to scale to. Defaults to -1E-8.
            input_max (optional): The maximum `float` in the range to scale to. Defaults to 1E8.
            feature_min (optional): The minimum `float` in the range to scale to. Defaults to 0.
            feature_max (optional): The maximum `float` in the range to scale to. Defaults to 1.
            inplace (optional): If `False`, a new column will be added to the output for each input column.
        """
<<<<<<< HEAD
        # 特征值最小值
=======
        super().__init__(columns=columns, inplace=inplace)

        self._input_min = input_min
        self._input_max = input_max
>>>>>>> 579d0cf8
        self._feature_min = feature_min
        # 特征值最大值
        self._feature_max = feature_max
<<<<<<< HEAD
        # 内部更换
        self._inplace = inplace
        # 需要进行转换的指端
        self.columns = columns

    def transform_space(self, input_space: Space, column_names: List[str]) -> Space:
        """
        转换空间
        :param input_space:  输入空间
        :param column_names: 指定的字段列表
        :return:
        """
        # 如果已存在输入空间，直接返回
        if self._inplace:
            return input_space

        # 复制
        output_space = copy(input_space)
        # 获取 x，y 维度大小
        shape_x, *shape_y = input_space.shape
        # 当前字段列表
        columns = self.columns or range(len(shape_x))
        # 输出空间的share，扩展了字段数量
        output_space.shape = (shape_x + len(columns), *shape_y)

        for _ in columns:
            # 填充缺省最小值
            output_space.low = np.append(output_space.low, self._feature_min)
            # 填充缺省最高值
            output_space.high = np.append(output_space.high, self._feature_max)

        return output_space

    def transform(self, X: pd.DataFrame, input_space: Space) -> pd.DataFrame:
        """
        特征转换
        :param X:
        :param input_space:
        :return:
        """
        # 如果当前columns为空，使用输入的df的columns替代
=======

    def transform(self, X: pd.DataFrame) -> pd.DataFrame:
>>>>>>> 579d0cf8
        if self.columns is None:
            self.columns = list(X.select_dtypes('number').columns)

<<<<<<< HEAD
        for idx, column in enumerate(self.columns):
            # 指标的最大值
            low = input_space.low[idx]
            # 指标的最大值
            high = input_space.high[idx]
=======
        for column in self.columns:
            low, high = self._input_min, self._input_max
>>>>>>> 579d0cf8

            # 指标范围
            scale = (self._feature_max - self._feature_min) + self._feature_min
<<<<<<< HEAD

            # 对指标进行指标化计算
            normalized_column = (X[column] - low) / (high - low + 1E-9) * scale

            if self._inplace:
                # 直接更新指标字段常态化的值
                X[column] = normalized_column
            else:
                # 另起新的名称保存常态化之后的值
                column_name = '{}_minmax_{}_{}'.format(column, self._feature_min, self._feature_max)
                X[column_name] = normalized_column
=======

            if high - low == 0:
                normalized_column = (1/len(X[column])) * scale
            else:
                normalized_column = (X[column] - low) / (high - low) * scale

            if not self._inplace:
                column = '{}_minmax_{}_{}'.format(column, self._feature_min, self._feature_max)

            args = {}
            args[column] = normalized_column

            X = X.assign(**args)
>>>>>>> 579d0cf8

        return X<|MERGE_RESOLUTION|>--- conflicted
+++ resolved
@@ -25,7 +25,7 @@
 class MinMaxNormalizer(FeatureTransformer):
     """
     A transformer for normalizing values within a feature pipeline by the column-wise extrema.
-    按照最小/最大值进行数据常态化的特征转换器
+    特征转换器，按照最小/最大值进行数据常态化
     根据指定的columns列表，给出的最大最小值范围。
     """
 
@@ -45,105 +45,46 @@
             feature_max (optional): The maximum `float` in the range to scale to. Defaults to 1.
             inplace (optional): If `False`, a new column will be added to the output for each input column.
         """
-<<<<<<< HEAD
+        super().__init__(columns=columns, inplace=inplace)
+        # 输入的最小值
+        self._input_min = input_min
+        # 输入的最大值
+        self._input_max = input_max
         # 特征值最小值
-=======
-        super().__init__(columns=columns, inplace=inplace)
-
-        self._input_min = input_min
-        self._input_max = input_max
->>>>>>> 579d0cf8
         self._feature_min = feature_min
         # 特征值最大值
         self._feature_max = feature_max
-<<<<<<< HEAD
-        # 内部更换
-        self._inplace = inplace
-        # 需要进行转换的指端
-        self.columns = columns
 
-    def transform_space(self, input_space: Space, column_names: List[str]) -> Space:
+    def transform(self, X: pd.DataFrame) -> pd.DataFrame:
         """
-        转换空间
-        :param input_space:  输入空间
-        :param column_names: 指定的字段列表
-        :return:
-        """
-        # 如果已存在输入空间，直接返回
-        if self._inplace:
-            return input_space
-
-        # 复制
-        output_space = copy(input_space)
-        # 获取 x，y 维度大小
-        shape_x, *shape_y = input_space.shape
-        # 当前字段列表
-        columns = self.columns or range(len(shape_x))
-        # 输出空间的share，扩展了字段数量
-        output_space.shape = (shape_x + len(columns), *shape_y)
-
-        for _ in columns:
-            # 填充缺省最小值
-            output_space.low = np.append(output_space.low, self._feature_min)
-            # 填充缺省最高值
-            output_space.high = np.append(output_space.high, self._feature_max)
-
-        return output_space
-
-    def transform(self, X: pd.DataFrame, input_space: Space) -> pd.DataFrame:
-        """
-        特征转换
-        :param X:
-        :param input_space:
-        :return:
+         特征转换
+        :param X: 输入矩阵
+        :return: 输出矩阵
         """
         # 如果当前columns为空，使用输入的df的columns替代
-=======
-
-    def transform(self, X: pd.DataFrame) -> pd.DataFrame:
->>>>>>> 579d0cf8
         if self.columns is None:
             self.columns = list(X.select_dtypes('number').columns)
 
-<<<<<<< HEAD
-        for idx, column in enumerate(self.columns):
-            # 指标的最大值
-            low = input_space.low[idx]
-            # 指标的最大值
-            high = input_space.high[idx]
-=======
         for column in self.columns:
+            # 约束了最低值，最高值
             low, high = self._input_min, self._input_max
->>>>>>> 579d0cf8
-
             # 指标范围
             scale = (self._feature_max - self._feature_min) + self._feature_min
-<<<<<<< HEAD
-
-            # 对指标进行指标化计算
-            normalized_column = (X[column] - low) / (high - low + 1E-9) * scale
-
-            if self._inplace:
-                # 直接更新指标字段常态化的值
-                X[column] = normalized_column
-            else:
-                # 另起新的名称保存常态化之后的值
-                column_name = '{}_minmax_{}_{}'.format(column, self._feature_min, self._feature_max)
-                X[column_name] = normalized_column
-=======
 
             if high - low == 0:
+                # 最高和最低一致：一条直线
                 normalized_column = (1/len(X[column])) * scale
             else:
+                # 对指标进行指标化计算
                 normalized_column = (X[column] - low) / (high - low) * scale
 
             if not self._inplace:
+                # 另起新的名称保存常态化之后的值
                 column = '{}_minmax_{}_{}'.format(column, self._feature_min, self._feature_max)
 
             args = {}
             args[column] = normalized_column
 
             X = X.assign(**args)
->>>>>>> 579d0cf8
 
         return X