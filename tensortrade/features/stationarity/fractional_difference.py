--- conflicted
+++ resolved
@@ -43,23 +43,15 @@
             difference_threshold (optional): The fractional difference threshold. Defaults to 0.1.
             inplace (optional): If `False`, a new column will be added to the output for each input column.
         """
-<<<<<<< HEAD
-        # 需要差分处理的字段
-        self.columns = columns
-=======
         super().__init__(columns=columns, inplace=inplace)
->>>>>>> 579d0cf8
 
         # 阶差顺序
         self._difference_order = difference_order
         # 阶差基准
         self._difference_threshold = difference_threshold
-<<<<<<< HEAD
 
         # 替换更新
         self._inplace = inplace
-=======
->>>>>>> 579d0cf8
 
         self.reset()
 
@@ -67,42 +59,7 @@
         """重置"""
         self._history = None
 
-<<<<<<< HEAD
-    def transform_space(self, input_space: Space, column_names: List[str]) -> Space:
-        """
-        转换空间
-        :param input_space:
-        :param column_names:
-        :return:
-        """
-        # 如果已经定义好转换空间，直接使用
-        if self._inplace:
-            return input_space
-        # 复制
-        output_space = copy(input_space)
-        # 字段
-        columns = self.columns or column_names
-        # 输入空间的x，y
-        shape_x, *shape_y = input_space.shape
-        # 扩展x数量
-        output_space.shape = (shape_x + len(columns), *shape_y)
-
-        for column in columns:
-            # 字段所在下标索引
-            column_index = column_names.index(column)
-            # 获取该字段的最低/最高值
-            low, high = input_space.low[column_index], input_space.high[column_index]
-            # 初始化最低值为：最低-最高
-            output_space.low = np.append(output_space.low - output_space.high, low)
-            # 初始化最高值
-            output_space.high = np.append(output_space.high, high)
-
-        return output_space
-
-=======
->>>>>>> 579d0cf8
     def _difference_weights(self, size: int):
-        """生成阶差权重"""
         weights = [1.0]
 
         for k in range(1, size):
@@ -112,8 +69,9 @@
         return np.array(weights[::-1]).reshape(-1, 1)
 
     def _fractional_difference(self, series: pd.Series):
-        """Computes fractionally differenced series, with an increasing window width.
-        计算分数阶差序列，
+        """
+        Computes fractionally differenced series, with an increasing window width.
+        生成阶差权重序列
         Args:
             series: A `pandas.Series` to difference by self._difference_order with self._difference_threshold.
 
@@ -146,18 +104,12 @@
 
         return diff_series.fillna(method='bfill').fillna(0)
 
-<<<<<<< HEAD
-    def transform(self, X: pd.DataFrame, input_space: Space) -> pd.DataFrame:
+    def transform(self, X: pd.DataFrame) -> pd.DataFrame:
         """
         特征转换
         :param X:
-        :param input_space:
         :return:
         """
-        # 记录历史
-=======
-    def transform(self, X: pd.DataFrame) -> pd.DataFrame:
->>>>>>> 579d0cf8
         if self._history is None:
             # 复制
             self._history = X.copy()
@@ -178,22 +130,13 @@
             # 通过对历史数据进行阶差，得出新的阶差序列
             diffed_series = self._fractional_difference(self._history[column])
 
-<<<<<<< HEAD
-            if self._inplace:
-                # 更新值
-                X[column] = diffed_series.fillna(method='bfill')
-            else:
+            if not self._inplace:
                 # 添加新的阶差字段
-                column_name = '{}_diff_{}'.format(column, self._difference_order)
-                X[column_name] = diffed_series.fillna(method='bfill')
-=======
-            if not self._inplace:
                 column = '{}_diff_{}'.format(column, self._difference_order)
 
             args = {}
             args[column] = diffed_series
 
             X = X.assign(**args)
->>>>>>> 579d0cf8
 
         return X.iloc[-len(X):]