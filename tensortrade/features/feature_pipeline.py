--- conflicted
+++ resolved
@@ -25,17 +25,13 @@
 DTypeString = Union[type, str]
 
 
-<<<<<<< HEAD
-class FeaturePipeline(object):
+class FeaturePipeline(Component):
     """
     An pipeline for transforming observation data frames into features for learning.
-    特征向量库，用于把观测数据=》各类特征向量，用作机器学习
+    特征向量管道，用于把观测数据=》各类特征向量，用作机器学习
+
     """
-=======
-class FeaturePipeline(Component):
-    """An pipeline for transforming observation data frames into features for learning."""
     registered_name = "features"
->>>>>>> 579d0cf8
 
     def __init__(self, steps: List[FeatureTransformer], **kwargs):
         """
@@ -80,36 +76,11 @@
         for transformer in self._steps:
             transformer.reset()
 
-<<<<<<< HEAD
-    def transform_space(self, input_space: Space, column_names: List[str]) -> Space:
-        """Get the transformed output space for a given input space.
-        输入观测空间和对应数据项，返回转换空间
-        Args:
-            input_space: A `gym.Space` matching the shape of the pipeline's input.
-            column_names: A list of all column names in the input data frame.
-
-        Returns:
-            A `gym.Space` matching the shape of the pipeline's output.
-        """
-        # 定义输出空间
-        output_space = input_space
-
-        # 根据转换器，逐一更新输出空间
-        for transformer in self._steps:
-            output_space = transformer.transform_space(output_space, column_names)
-
-        return output_space
-
-    def _transform(self, observations: pd.DataFrame, input_space: Space) -> pd.DataFrame:
+    def _transform(self, observations: pd.DataFrame) -> pd.DataFrame:
         """
         Utility method for transforming observations via a list of `FeatureTransformer` objects.
         工具方法，对所有观测数据，进行所有转换器执行，返回观测矩阵
         """
-        # 逐一执行转换器
-=======
-    def _transform(self, observations: pd.DataFrame) -> pd.DataFrame:
-        """Utility method for transforming observations via a list of `FeatureTransformer` objects."""
->>>>>>> 579d0cf8
         for transformer in self._steps:
             observations = transformer.transform(observations)
 
