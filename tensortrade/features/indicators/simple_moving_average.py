--- conflicted
+++ resolved
@@ -23,25 +23,12 @@
 
 
 class SimpleMovingAverage(FeatureTransformer):
-<<<<<<< HEAD
-    """
-    A transformer to get the simple moving average of one or more columns in a data frame.
-
-    """
-=======
     """A transformer to add the simple moving average of a column to a feature pipeline."""
->>>>>>> 579d0cf8
 
     def __init__(self, columns: Union[List[str], str, None] = None, window_size: int = 20, inplace: bool = True, **kwargs):
         """
         Arguments:
-<<<<<<< HEAD
-            columns (optional): A list of column names to normalize. 需要标准化的特征名称列表
-=======
             columns (optional): A list of column names to normalize.
-            window_size (optional): The length of the moving average window. Defaults to 20.
-            inplace (optional): If `False`, a new column will be added to the output for each input column.
->>>>>>> 579d0cf8
         """
         super().__init__(columns=columns, inplace=inplace)
 
