# Copyright 2019 The TensorTrade Authors.
#
# Licensed under the Apache License, Version 2.0 (the "License");
# you may not use this file except in compliance with the License.
# You may obtain a copy of the License at
#
#     http://www.apache.org/licenses/LICENSE-2.0
#
# Unless required by applicable law or agreed to in writing, software
# distributed under the License is distributed on an "AS IS" BASIS,
# WITHOUT WARRANTIES OR CONDITIONS OF ANY KIND, either express or implied.
# See the License for the specific language governing permissions and
# limitations under the License.

from abc import abstractmethod

from tensortrade import Component
from tensortrade.trades import Trade


<<<<<<< HEAD
class SlippageModel(object, metaclass=ABCMeta):
    """
    A model for simulating slippage on an exchange trade.
    抽象类，模拟交易行为的滑点模型
    """
=======
class SlippageModel(Component):
    """A model for simulating slippage on an exchange trade."""
>>>>>>> 579d0cf8

    registered_name = "slippage"

    def __init__(self):
        pass

    @abstractmethod
    def fill_order(self, trade: Trade, **kwargs) -> Trade:
        """Simulate slippage on a trade ordered on a specific exchange.

        Arguments:
            trade: The trade executed on the exchange.
            **kwargs: Any other arguments necessary for the model.

        Returns:
            A filled `Trade` with the `price` and `amount` adjusted for slippage.
        """

        raise NotImplementedError()<|MERGE_RESOLUTION|>--- conflicted
+++ resolved
@@ -18,16 +18,11 @@
 from tensortrade.trades import Trade
 
 
-<<<<<<< HEAD
-class SlippageModel(object, metaclass=ABCMeta):
+class SlippageModel(Component):
     """
     A model for simulating slippage on an exchange trade.
-    抽象类，模拟交易行为的滑点模型
+    模拟交易行为的滑点模型
     """
-=======
-class SlippageModel(Component):
-    """A model for simulating slippage on an exchange trade."""
->>>>>>> 579d0cf8
 
     registered_name = "slippage"
 
