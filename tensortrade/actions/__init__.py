--- conflicted
+++ resolved
@@ -4,7 +4,7 @@
 from .multi_discrete_actions import MultiDiscreteActions
 
 
-# 交易动作策略字典
+# 交易动作字典
 _registry = {
     'continuous': ContinuousActions,
     'discrete': DiscreteActions,
@@ -12,26 +12,14 @@
 }
 
 
-<<<<<<< HEAD
-def get(identifier: str) -> ActionStrategy:
-    """Gets the `ActionStrategy` that matches with the identifier.
-       通过identifier标识，获取相应的动作策略
-
-    Arguments:
-        identifier: The identifier for the `ActionStrategy` 策略标识
-
-    Raises:
-        KeyError: if identifier is not associated with any `ActionStrategy` 不存在该标识
-=======
 def get(identifier: str) -> ActionScheme:
     """Gets the `ActionScheme` that matches with the identifier.
-
+    通过identifier标识，获取相应的动作方案
     Arguments:
         identifier: The identifier for the `ActionScheme`
 
     Raises:
         KeyError: if identifier is not associated with any `ActionScheme`
->>>>>>> 579d0cf8
     """
     if identifier not in _registry.keys():
         raise KeyError(f'Identifier {identifier} is not associated with any `ActionScheme`.')
