--- conflicted
+++ resolved
@@ -16,7 +16,7 @@
 class Trade(object):
     """
     A trade object for use within trading environments.
-    Trade交易对象
+    交易对象
     """
 
     def __init__(self, step: int, symbol: str, trade_type: 'TradeType', amount: float, price: float):
@@ -28,11 +28,9 @@
             amount: The amount of the instrument in the trade (shares, satoshis, contracts, etc).
             price: The price paid per instrument in terms of the base instrument (e.g. 10000 represents $10,000.00 if the `base_instrument` is "USD").
         """
-<<<<<<< HEAD
+        # 某一时间步骤
+        self._step = step
         # 合约
-=======
-        self._step = step
->>>>>>> 579d0cf8
         self._symbol = symbol
         # 交易类型
         self._trade_type = trade_type
@@ -42,13 +40,6 @@
         self._price = price
 
     def copy(self) -> 'Trade':
-<<<<<<< HEAD
-        """
-        Return a copy of the current trade object.
-        复制当前交易对象
-        """
-        return Trade(symbol=self._symbol, trade_type=self._trade_type, amount=self._amount, price=self._price)
-=======
         """Return a copy of the current trade object."""
         return Trade(step=self._step, symbol=self._symbol, trade_type=self._trade_type, amount=self._amount, price=self._price)
 
@@ -60,7 +51,6 @@
     @step.setter
     def step(self, step: str):
         self._step = step
->>>>>>> 579d0cf8
 
     @property
     def symbol(self) -> str:
@@ -90,8 +80,7 @@
 
     @property
     def amount(self) -> float:
-        """
-        The amount of the instrument in the trade (shares, satoshis, contracts, etc).
+        """The amount of the instrument in the trade (shares, satoshis, contracts, etc).
         交易数量，即volume
         """
         return self._amount
@@ -105,7 +94,7 @@
     def price(self) -> float:
         """
         The price paid per instrument in terms of the base instrument (e.g. 10000 represents $10,000.00 if the `base_instrument` is "USD").
-        基于基准合约的交易价格
+         基于基准合约的交易价格
         """
         return self._price
 
